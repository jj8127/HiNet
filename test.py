import math
import torch
import torch.nn
import torch.optim
import torchvision
import numpy as np
from model import Model, init_model
import config as c
import datasets
import modules.Unet_common as common


<<<<<<< HEAD
device = torch.device("cpu")
=======
if not torch.cuda.is_available():
    raise RuntimeError(
        "CUDA device is required for training but not available"
    )
device = torch.device("cuda:0")
>>>>>>> 8e41bc11


def load(name):
    state_dicts = torch.load(name)
    network_state_dict = {
        k: v for k, v in state_dicts["net"].items() if "tmp_var" not in k
    }
    net.load_state_dict(network_state_dict)
<<<<<<< HEAD
    try:
        optim.load_state_dict(state_dicts["opt"])
    except Exception:
        print("Cannot load optimizer for some reason or other")
=======
    try:
        optim.load_state_dict(state_dicts["opt"])
    except:
        print("Cannot load optimizer for some reason or other")
>>>>>>> 8e41bc11


def gauss_noise(shape):

    noise = torch.zeros(shape, device=device)
    for i in range(noise.shape[0]):
        noise[i] = torch.randn(noise[i].shape, device=device)

    return noise


def computePSNR(origin, pred):
    origin = np.array(origin)
    origin = origin.astype(np.float32)
    pred = np.array(pred)
    pred = pred.astype(np.float32)
    mse = np.mean((origin / 1.0 - pred / 1.0) ** 2)
    if mse < 1.0e-10:
        return 100
    return 10 * math.log10(255.0**2 / mse)


<<<<<<< HEAD
net = Model().to(device)
init_model(net)
=======
net = Model()
net.cuda()
init_model(net)
net = torch.nn.DataParallel(net, device_ids=c.device_ids)
>>>>>>> 8e41bc11
params_trainable = list(filter(lambda p: p.requires_grad, net.parameters()))
optim = torch.optim.Adam(
    params_trainable,
    lr=c.lr,
    betas=c.betas,
    eps=1e-6,
    weight_decay=c.weight_decay,
)
weight_scheduler = torch.optim.lr_scheduler.StepLR(
    optim, c.weight_step, gamma=c.gamma
)

load(c.MODEL_PATH + c.suffix)

net.eval()

dwt = common.DWT()
iwt = common.IWT()


with torch.no_grad():
    for i, data in enumerate(datasets.testloader):
        data = data.to(device)
        cover = data[data.shape[0] // 2 :, :, :, :]
        secret = data[: data.shape[0] // 2, :, :, :]
        cover_input = dwt(cover)
        secret_input = dwt(secret)
        input_img = torch.cat((cover_input, secret_input), 1)

        #################
        #    forward:   #
        #################
        output = net(input_img)
        output_steg = output.narrow(1, 0, 4 * c.channels_in)
        output_z = output.narrow(
            1, 4 * c.channels_in, output.shape[1] - 4 * c.channels_in
        )
        steg_img = iwt(output_steg)
        backward_z = gauss_noise(output_z.shape)

        #################
        #   backward:   #
        #################
        output_rev = torch.cat((output_steg, backward_z), 1)
        bacward_img = net(output_rev, rev=True)
        secret_rev = bacward_img.narrow(
            1, 4 * c.channels_in, bacward_img.shape[1] - 4 * c.channels_in
        )
        secret_rev = iwt(secret_rev)
        cover_rev = bacward_img.narrow(1, 0, 4 * c.channels_in)
        cover_rev = iwt(cover_rev)
        resi_cover = (steg_img - cover) * 20
        resi_secret = (secret_rev - secret) * 20

        torchvision.utils.save_image(
            cover, c.IMAGE_PATH_cover + "%.5d.png" % i
        )
        torchvision.utils.save_image(
            secret, c.IMAGE_PATH_secret + "%.5d.png" % i
        )
        torchvision.utils.save_image(
            steg_img, c.IMAGE_PATH_steg + "%.5d.png" % i
        )
        torchvision.utils.save_image(
            secret_rev, c.IMAGE_PATH_secret_rev + "%.5d.png" % i
        )
<|MERGE_RESOLUTION|>--- conflicted
+++ resolved
@@ -1,137 +1,118 @@
-import math
-import torch
-import torch.nn
-import torch.optim
-import torchvision
-import numpy as np
-from model import Model, init_model
-import config as c
-import datasets
-import modules.Unet_common as common
-
-
-<<<<<<< HEAD
-device = torch.device("cpu")
-=======
-if not torch.cuda.is_available():
-    raise RuntimeError(
-        "CUDA device is required for training but not available"
-    )
-device = torch.device("cuda:0")
->>>>>>> 8e41bc11
-
-
-def load(name):
-    state_dicts = torch.load(name)
-    network_state_dict = {
-        k: v for k, v in state_dicts["net"].items() if "tmp_var" not in k
-    }
-    net.load_state_dict(network_state_dict)
-<<<<<<< HEAD
-    try:
-        optim.load_state_dict(state_dicts["opt"])
-    except Exception:
-        print("Cannot load optimizer for some reason or other")
-=======
-    try:
-        optim.load_state_dict(state_dicts["opt"])
-    except:
-        print("Cannot load optimizer for some reason or other")
->>>>>>> 8e41bc11
-
-
-def gauss_noise(shape):
-
-    noise = torch.zeros(shape, device=device)
-    for i in range(noise.shape[0]):
-        noise[i] = torch.randn(noise[i].shape, device=device)
-
-    return noise
-
-
-def computePSNR(origin, pred):
-    origin = np.array(origin)
-    origin = origin.astype(np.float32)
-    pred = np.array(pred)
-    pred = pred.astype(np.float32)
-    mse = np.mean((origin / 1.0 - pred / 1.0) ** 2)
-    if mse < 1.0e-10:
-        return 100
-    return 10 * math.log10(255.0**2 / mse)
-
-
-<<<<<<< HEAD
-net = Model().to(device)
-init_model(net)
-=======
-net = Model()
-net.cuda()
-init_model(net)
-net = torch.nn.DataParallel(net, device_ids=c.device_ids)
->>>>>>> 8e41bc11
-params_trainable = list(filter(lambda p: p.requires_grad, net.parameters()))
-optim = torch.optim.Adam(
-    params_trainable,
-    lr=c.lr,
-    betas=c.betas,
-    eps=1e-6,
-    weight_decay=c.weight_decay,
-)
-weight_scheduler = torch.optim.lr_scheduler.StepLR(
-    optim, c.weight_step, gamma=c.gamma
-)
-
-load(c.MODEL_PATH + c.suffix)
-
-net.eval()
-
-dwt = common.DWT()
-iwt = common.IWT()
-
-
-with torch.no_grad():
-    for i, data in enumerate(datasets.testloader):
-        data = data.to(device)
-        cover = data[data.shape[0] // 2 :, :, :, :]
-        secret = data[: data.shape[0] // 2, :, :, :]
-        cover_input = dwt(cover)
-        secret_input = dwt(secret)
-        input_img = torch.cat((cover_input, secret_input), 1)
-
-        #################
-        #    forward:   #
-        #################
-        output = net(input_img)
-        output_steg = output.narrow(1, 0, 4 * c.channels_in)
-        output_z = output.narrow(
-            1, 4 * c.channels_in, output.shape[1] - 4 * c.channels_in
-        )
-        steg_img = iwt(output_steg)
-        backward_z = gauss_noise(output_z.shape)
-
-        #################
-        #   backward:   #
-        #################
-        output_rev = torch.cat((output_steg, backward_z), 1)
-        bacward_img = net(output_rev, rev=True)
-        secret_rev = bacward_img.narrow(
-            1, 4 * c.channels_in, bacward_img.shape[1] - 4 * c.channels_in
-        )
-        secret_rev = iwt(secret_rev)
-        cover_rev = bacward_img.narrow(1, 0, 4 * c.channels_in)
-        cover_rev = iwt(cover_rev)
-        resi_cover = (steg_img - cover) * 20
-        resi_secret = (secret_rev - secret) * 20
-
-        torchvision.utils.save_image(
-            cover, c.IMAGE_PATH_cover + "%.5d.png" % i
-        )
-        torchvision.utils.save_image(
-            secret, c.IMAGE_PATH_secret + "%.5d.png" % i
-        )
-        torchvision.utils.save_image(
-            steg_img, c.IMAGE_PATH_steg + "%.5d.png" % i
-        )
-        torchvision.utils.save_image(
-            secret_rev, c.IMAGE_PATH_secret_rev + "%.5d.png" % i
-        )
+import math
+import torch
+import torch.nn
+import torch.optim
+import torchvision
+import numpy as np
+from model import Model, init_model
+import config as c
+import datasets
+import modules.Unet_common as common
+
+
+device = torch.device("cpu")
+
+
+
+def load(name):
+    state_dicts = torch.load(name)
+    network_state_dict = {
+        k: v for k, v in state_dicts["net"].items() if "tmp_var" not in k
+    }
+    net.load_state_dict(network_state_dict)
+    try:
+        optim.load_state_dict(state_dicts["opt"])
+    except Exception:
+        print("Cannot load optimizer for some reason or other")
+
+
+
+def gauss_noise(shape):
+
+    noise = torch.zeros(shape, device=device)
+    for i in range(noise.shape[0]):
+        noise[i] = torch.randn(noise[i].shape, device=device)
+
+    return noise
+
+
+def computePSNR(origin, pred):
+    origin = np.array(origin)
+    origin = origin.astype(np.float32)
+    pred = np.array(pred)
+    pred = pred.astype(np.float32)
+    mse = np.mean((origin / 1.0 - pred / 1.0) ** 2)
+    if mse < 1.0e-10:
+        return 100
+    return 10 * math.log10(255.0**2 / mse)
+
+
+net = Model().to(device)
+init_model(net)
+
+params_trainable = list(filter(lambda p: p.requires_grad, net.parameters()))
+optim = torch.optim.Adam(
+    params_trainable,
+    lr=c.lr,
+    betas=c.betas,
+    eps=1e-6,
+    weight_decay=c.weight_decay,
+)
+weight_scheduler = torch.optim.lr_scheduler.StepLR(
+    optim, c.weight_step, gamma=c.gamma
+)
+
+load(c.MODEL_PATH + c.suffix)
+
+net.eval()
+
+dwt = common.DWT()
+iwt = common.IWT()
+
+
+with torch.no_grad():
+    for i, data in enumerate(datasets.testloader):
+        data = data.to(device)
+        cover = data[data.shape[0] // 2 :, :, :, :]
+        secret = data[: data.shape[0] // 2, :, :, :]
+        cover_input = dwt(cover)
+        secret_input = dwt(secret)
+        input_img = torch.cat((cover_input, secret_input), 1)
+
+        #################
+        #    forward:   #
+        #################
+        output = net(input_img)
+        output_steg = output.narrow(1, 0, 4 * c.channels_in)
+        output_z = output.narrow(
+            1, 4 * c.channels_in, output.shape[1] - 4 * c.channels_in
+        )
+        steg_img = iwt(output_steg)
+        backward_z = gauss_noise(output_z.shape)
+
+        #################
+        #   backward:   #
+        #################
+        output_rev = torch.cat((output_steg, backward_z), 1)
+        bacward_img = net(output_rev, rev=True)
+        secret_rev = bacward_img.narrow(
+            1, 4 * c.channels_in, bacward_img.shape[1] - 4 * c.channels_in
+        )
+        secret_rev = iwt(secret_rev)
+        cover_rev = bacward_img.narrow(1, 0, 4 * c.channels_in)
+        cover_rev = iwt(cover_rev)
+        resi_cover = (steg_img - cover) * 20
+        resi_secret = (secret_rev - secret) * 20
+
+        torchvision.utils.save_image(
+            cover, c.IMAGE_PATH_cover + "%.5d.png" % i
+        )
+        torchvision.utils.save_image(
+            secret, c.IMAGE_PATH_secret + "%.5d.png" % i
+        )
+        torchvision.utils.save_image(
+            steg_img, c.IMAGE_PATH_steg + "%.5d.png" % i
+        )
+        torchvision.utils.save_image(
+            secret_rev, c.IMAGE_PATH_secret_rev + "%.5d.png" % i
+        )