# HiNet: Deep Image Hiding by Invertible Network
This repo is the official code for

* [**HiNet: Deep Image Hiding by Invertible Network.**](https://openaccess.thecvf.com/content/ICCV2021/html/Jing_HiNet_Deep_Image_Hiding_by_Invertible_Network_ICCV_2021_paper.html) 
  * [*Junpeng Jing*](https://tomtomtommi.github.io/), [*Xin Deng*](http://www.commsp.ee.ic.ac.uk/~xindeng/), [*Mai Xu*](http://shi.buaa.edu.cn/MaiXu/zh_CN/index.htm), [*Jianyi Wang*](http://buaamc2.net/html/Members/jianyiwang.html), [*Zhenyu Guan*](http://cst.buaa.edu.cn/info/1071/2542.htm).

Published on [**ICCV 2021**](http://iccv2021.thecvf.com/home).
By [MC2 Lab](http://buaamc2.net/) @ [Beihang University](http://ev.buaa.edu.cn/).

<center>
  <img src=https://github.com/TomTomTommi/HiNet/blob/main/HiNet.png width=60% />
</center>
 
<<<<<<< HEAD
## Dependencies and Installation
- Python 3 (Recommend to use [Anaconda](https://www.anaconda.com/download/#linux)).
- [PyTorch >= 2.7.1+cu118](https://pytorch.org/).
- See `environment_torch2.yml` for a sample conda environment using the
  CUDA 11.8 wheels.

Create the environment and activate it:

```bash
conda env create -f environment_torch2.yml
conda activate hinet_pytorch2
```
=======
## Dependencies and Installation
- Python 3 (Recommend to use [Anaconda](https://www.anaconda.com/download/#linux)).
- [PyTorch >= 2.7.1+cu118](https://pytorch.org/).
- See `environment_torch2.yml` for a sample conda environment using the
  CUDA 11.8 wheels.

Create the environment and activate it:

```bash
conda env create -f environment_torch2.yml
conda activate hinet_pytorch2
```
>>>>>>> 95bffb2b


## Get Started
- Run `python train.py` for training.

- Run `python test.py` for testing.

- Set the model path (where the trained model saved) and the image path (where the image saved during testing) to your local path. 

    `line45:  MODEL_PATH = '' ` 

    `line49:  IMAGE_PATH = '' ` 

## Dataset
- In this paper, we use the commonly used dataset DIV2K, COCO, and ImageNet.

- For train or test on your own dataset, change the code in `config.py`:

    `line30:  TRAIN_PATH = '' ` 

    `line31:  VAL_PATH = '' `


## Trained Model
- Here we provide a trained [model](https://drive.google.com/drive/folders/1l3XBFYPMaNFdvCWyOHfB2qIPkpjIxZgE?usp=sharing).

- Fill in the `MODEL_PATH` and the file name `suffix` before testing by the trained model.

<<<<<<< HEAD
- For example, if the model name is `model.pt` and its path is `/home/usrname/Hinet/model/`,
set `MODEL_PATH = '/home/usrname/Hinet/model/'` and file name `suffix = 'model.pt'`.

## Partial INT8 Quantization
The script `qat_partial.py` demonstrates how to apply mixed precision
quantization aware training (QAT). All convolution layers receive QAT
configuration while non-convolution operations stay in full precision. The
training loop reuses the same guide, reconstruction and low-frequency losses
from `train.py` so the quantized model preserves quality. After calibration the
script saves `model/model_qat_YYYYMMDD-HHMMSS.pt` which can be deployed on
devices such as Raspberry Pi. Per-step loss and PSNR for both the cover and
recovered secret images are printed and the first validation batch is exported
to the `image` folder for quick inspection. The script now trains the actual
image-hiding process for a number of epochs before calibration.

Quantized convolution kernels run only on CPU, therefore evaluation and
`demo_quantized.py` will automatically use the CPU even if a GPU is present.
The example scripts choose `fbgemm` or `qnnpack` automatically depending on
what the current PyTorch build supports. If you still see an error about
`quantized::conv2d.new` missing on CPU, explicitly set
`torch.backends.quantized.engine` yourself before loading the model.

Run the example:

```bash
python qat_partial.py --pretrained /path/to/model.pt \
                     --epochs 5 --calib-steps 10
```

After conversion, run the demo script to save sample stego and recovered images:

```bash
python demo_quantized.py --model model/model_qat_YYYYMMDD-HHMMSS.pt
```
=======
- For example, if the model name is `model.pt` and its path is `/home/usrname/Hinet/model/`,
set `MODEL_PATH = '/home/usrname/Hinet/model/'` and file name `suffix = 'model.pt'`.
>>>>>>> 95bffb2b

## Partial INT8 Quantization
The script `qat_partial.py` demonstrates how to apply mixed precision
quantization aware training (QAT). All convolution layers receive QAT
configuration while non-convolution operations stay in full precision. The
training loop reuses the same guide, reconstruction and low-frequency losses
from `train.py` so the quantized model preserves quality. After calibration the
script saves `model/model_qat_YYYYMMDD-HHMMSS.pt` which can be deployed on
devices such as Raspberry Pi. Per-step loss and PSNR for both the cover and
recovered secret images are printed and the first validation batch is exported
to the `image` folder for quick inspection. The script now trains the actual
image-hiding process for a number of epochs before calibration.

Quantized convolution kernels run only on CPU, therefore evaluation and
`demo_quantized.py` will automatically use the CPU even if a GPU is present.
If you encounter an error about `quantized::conv2d.new` missing on CPU,
explicitly set `torch.backends.quantized.engine = "fbgemm"` before loading the
model. The example scripts already do this.

Run the example:

```bash
python qat_partial.py --pretrained /path/to/model.pt \
                     --epochs 5 --calib-steps 10
```

After conversion, run the demo script to save sample stego and recovered images:

```bash
python demo_quantized.py --model model/model_qat_YYYYMMDD-HHMMSS.pt
```

## Partial INT8 Quantization
The script `qat_partial.py` demonstrates how to apply mixed precision
quantization aware training (QAT). All convolution layers receive QAT
configuration while non-convolution operations stay in full precision. The
training loop reuses the same guide, reconstruction and low-frequency losses
from `train.py` so the quantized model preserves quality. After calibration the
script saves `model/model_qat_YYYYMMDD-HHMMSS.pt` which can be deployed on
devices such as Raspberry Pi. Per-step loss and PSNR for both the cover and
recovered secret images are printed and the first validation batch is exported
to the `image` folder for quick inspection. The script now trains the actual
image-hiding process for a number of epochs before calibration.

Quantized convolution kernels run only on CPU, therefore evaluation and
`demo_quantized.py` will automatically use the CPU even if a GPU is present.

Run the example:

```bash
python qat_partial.py --pretrained /path/to/model.pt \
                     --epochs 5 --calib-steps 10
```

After conversion, run the demo script to save sample stego and recovered images:

```bash
python demo_quantized.py --model model/model_qat_YYYYMMDD-HHMMSS.pt
```

## Partial INT8 Quantization
The script `qat_partial.py` demonstrates how to apply mixed precision
quantization aware training (QAT). All convolution layers receive QAT
configuration while non-convolution operations stay in full precision. The
training loop reuses the same guide, reconstruction and low-frequency losses
from `train.py` so the quantized model preserves quality. After calibration the
script saves `model/model_qat_YYYYMMDD-HHMMSS.pt` which can be deployed on
devices such as Raspberry Pi. Per-step loss and PSNR for both the cover and
recovered secret images are printed and the first validation batch is exported
to the `image` folder for quick inspection. The script now trains the actual
image-hiding process for a number of epochs before calibration.

Run the example:

```bash
python qat_partial.py --pretrained /path/to/model.pt \
                     --epochs 5 --calib-steps 10
```

After conversion, run the demo script to save sample stego and recovered images:

```bash
python demo_quantized.py --model model/model_qat_YYYYMMDD-HHMMSS.pt
```

## Partial INT8 Quantization
The script `qat_partial.py` demonstrates how to apply mixed precision
quantization aware training (QAT). All `nn.Conv2d` layers are quantized while
the `INV_block` modules remain in full precision. The training loop reuses the
same guide/reconstruction/low-frequency losses from `train.py` so the
quantized model keeps the original quality. After calibration the script saves
`model/model_qat_YYYYMMDD-HHMMSS.pt` which can be deployed on devices such as
Raspberry Pi. Per-step loss and PSNR for both the cover and recovered secret
images are printed for quick verification.  The script now trains the actual
image-hiding process for a number of epochs before calibration.

Run the example:

```bash
python qat_partial.py --pretrained /path/to/model.pt \
                     --epochs 5 --calib-steps 10
```

After conversion, run the demo script to save sample stego and recovered images:

```bash
python demo_quantized.py --model model/model_qat_YYYYMMDD-HHMMSS.pt
```

## Partial INT8 Quantization
The script `qat_partial.py` demonstrates how to apply mixed precision
quantization aware training (QAT). All `nn.Conv2d` layers are quantized while
the `INV_block` modules remain in full precision. The training loop reuses the
same guide/reconstruction/low-frequency losses from `train.py` so the
quantized model keeps the original quality. After calibration the script saves
`model/model_qat_YYYYMMDD-HHMMSS.pt` which can be deployed on devices such as
Raspberry Pi. Per-step loss and PSNR for both the cover and recovered secret
images are printed for quick verification.

Run the example:

```bash
python qat_partial.py --pretrained /path/to/model.pt --steps 10
```

After conversion, run the demo script to save sample stego and recovered images:

```bash
python demo_quantized.py --model model/model_qat_YYYYMMDD-HHMMSS.pt
```

## Partial INT8 Quantization
The script `qat_partial.py` demonstrates how to apply mixed precision
quantization aware training (QAT). All `nn.Conv2d` layers are quantized while
the `INV_block` modules remain in full precision. The training loop reuses the
same guide/reconstruction/low-frequency losses from `train.py` so the
quantized model keeps the original quality. After calibration the script saves
`model/model_qat_YYYYMMDD-HHMMSS.pt` which can be deployed on devices such as
Raspberry Pi. Per-step loss and PSNR for both the cover and recovered secret
images are printed for quick verification.

Run the example:

```bash
python qat_partial.py --pretrained /path/to/model.pt --steps 10
```

After conversion, run the demo script to save sample stego and recovered images:

```bash
python demo_quantized.py --model model/model_qat_YYYYMMDD-HHMMSS.pt
```

## Partial INT8 Quantization
The script `qat_partial.py` demonstrates how to apply mixed precision
quantization aware training (QAT). All `nn.Conv2d` layers are quantized while
the `INV_block` modules remain in full precision. After a short calibration the
script saves `model/model_qat_YYYYMMDD-HHMMSS.pt` which can be deployed on
devices such as Raspberry Pi. The script prints the loss for every training
step and a simple PSNR score so you can verify the quantized model's quality.

Run the example:

```bash
python qat_partial.py
```

After conversion, run the demo script to save sample stego and recovered images:

```bash
python demo_quantized.py --model model/model_qat_YYYYMMDD-HHMMSS.pt
```

## Partial INT8 Quantization
The script `qat_partial.py` demonstrates how to apply mixed precision
quantization aware training (QAT). All `nn.Conv2d` layers are quantized while
the `INV_block` modules remain in full precision. After a short calibration the
script saves `model/model_qat_YYYYMMDD-HHMMSS.pt` which can be deployed on
devices such as Raspberry Pi. The script prints the loss for every training
step and a simple PSNR score so you can verify the quantized model's quality.

Run the example:

```bash
python qat_partial.py
```

## Partial INT8 Quantization
The script `qat_partial.py` demonstrates how to apply mixed precision
quantization aware training (QAT). All `nn.Conv2d` layers are quantized while
the `INV_block` modules remain in full precision. After a short calibration the
script exports `hinet_qat_int8.pth` which can be deployed on devices such as
Raspberry Pi. The script also prints a simple PSNR score to verify that the
quantized model produces reasonable outputs.

Run the example:

```bash
python qat_partial.py
```


## Partial INT8 Quantization
The script `qat_partial.py` demonstrates how to apply mixed precision
quantization aware training (QAT). All `nn.Conv2d` layers are quantized while
the `INV_block` modules remain in full precision. After a short calibration the
script exports `hinet_qat_int8.pth` which can be deployed on devices such as
Raspberry Pi. The script also prints a simple PSNR score to verify that the
quantized model produces reasonable outputs.

Run the example:

```bash
python qat_partial.py
``'

## Partial INT8 Quantization
The script `qat_partial.py` demonstrates how to apply mixed precision
quantization aware training (QAT). All `nn.Conv2d` layers are quantized while
the `INV_block` modules remain in full precision. After a short calibration the
script exports `hinet_qat_int8.pth` which can be deployed on devices such as
Raspberry Pi. The script also prints a simple PSNR score to verify that the
quantized model produces reasonable outputs.

Run the example:

```bash
python qat_partial.py
```


## Training Demo (2021/12/25 Updated)
- Here we provide a training demo to show how to train a converged model in the early training stage. During this process, the model may suffer from explosion. Our solution is to stop the training process at a normal node and abate the learning rate. Then, continue to train the model.

- Note that in order to log the training process, we have imported `logging` package, with slightly modified `train_logging.py` and `util.py` files.


- Stage1: 
  Run `python train_logging.py` for training with initial `config.py` (learning rate=10^-4.5).
  
  The logging file is [train__211222-183515.log](https://github.com/TomTomTommi/HiNet/blob/main/logging/train__211222-183515.log).
  (The values of r_loss and g_loss are reversed due to a small bug, which has been debuged in stage2.)
  <br/>
  <br/>
  See the tensorboard:
  <br/>
  <img src=https://github.com/TomTomTommi/HiNet/blob/main/logging/stage1.png width=60% />
  <br/>
  <br/>
  Note that in the 507-th epoch the model exploded. Thus, we stop the stage1 at epoch 500.


- Stage2: 
  Set `suffix = 'model_checkpoint_00500.pt'` and `tain_next = True` and `trained_epoch = 500`.
  
  Change the learning rate from 10^-4.5 to 10^-5.0.
  
  Run `python train_logging.py` for training.
  <br/>
  The logging file is [train__211223-100502.log](https://github.com/TomTomTommi/HiNet/blob/main/logging/train__211223-100502.log).
  <br/>
  <br/>
  See the tensorboard:
  <br/>
  <img src=https://github.com/TomTomTommi/HiNet/blob/main/logging/stage2.png width=60% />
  <br/>
  <br/>
  Note that in the 1692-th epoch the model exploded. Thus, we stop the stage2 at epoch 1690.


- Stage3: 
  Similar operation.
  
  Change the learning rate from 10^-5.0 to 10^-5.2.
  
  The logging file is [train__211224-105010.log](https://github.com/TomTomTommi/HiNet/blob/main/logging/train__211224-105010.log).
  <br/>
  <br/>
  See the tensorboard:
  <br/>
  <img src=https://github.com/TomTomTommi/HiNet/blob/main/logging/stage3.png width=60% />
  <br/>
  <br/>
  We can see that the network has initially converged. Then, you can change the super-parameters lamda according to the PSNR to balance the quality between stego image and recovered image. Note that the PSNR in the tensorboard is RGB-PSNR and in our paper is Y-PSNR.


## Others
- The `batchsize_val` in `config.py` should be at least `2*number of gpus` and it should be divisible by number of gpus.

## Citation
If you find our paper or code useful for your research, please cite:
```
@InProceedings{Jing_2021_ICCV,
    author    = {Jing, Junpeng and Deng, Xin and Xu, Mai and Wang, Jianyi and Guan, Zhenyu},
    title     = {HiNet: Deep Image Hiding by Invertible Network},
    booktitle = {Proceedings of the IEEE/CVF International Conference on Computer Vision (ICCV)},
    month     = {October},
    year      = {2021},
    pages     = {4733-4742}
}

```
<|MERGE_RESOLUTION|>--- conflicted
+++ resolved
@@ -1,409 +1,389 @@
-# HiNet: Deep Image Hiding by Invertible Network
-This repo is the official code for
-
-* [**HiNet: Deep Image Hiding by Invertible Network.**](https://openaccess.thecvf.com/content/ICCV2021/html/Jing_HiNet_Deep_Image_Hiding_by_Invertible_Network_ICCV_2021_paper.html) 
-  * [*Junpeng Jing*](https://tomtomtommi.github.io/), [*Xin Deng*](http://www.commsp.ee.ic.ac.uk/~xindeng/), [*Mai Xu*](http://shi.buaa.edu.cn/MaiXu/zh_CN/index.htm), [*Jianyi Wang*](http://buaamc2.net/html/Members/jianyiwang.html), [*Zhenyu Guan*](http://cst.buaa.edu.cn/info/1071/2542.htm).
-
-Published on [**ICCV 2021**](http://iccv2021.thecvf.com/home).
-By [MC2 Lab](http://buaamc2.net/) @ [Beihang University](http://ev.buaa.edu.cn/).
-
-<center>
-  <img src=https://github.com/TomTomTommi/HiNet/blob/main/HiNet.png width=60% />
-</center>
- 
-<<<<<<< HEAD
-## Dependencies and Installation
-- Python 3 (Recommend to use [Anaconda](https://www.anaconda.com/download/#linux)).
-- [PyTorch >= 2.7.1+cu118](https://pytorch.org/).
-- See `environment_torch2.yml` for a sample conda environment using the
-  CUDA 11.8 wheels.
-
-Create the environment and activate it:
-
-```bash
-conda env create -f environment_torch2.yml
-conda activate hinet_pytorch2
-```
-=======
-## Dependencies and Installation
-- Python 3 (Recommend to use [Anaconda](https://www.anaconda.com/download/#linux)).
-- [PyTorch >= 2.7.1+cu118](https://pytorch.org/).
-- See `environment_torch2.yml` for a sample conda environment using the
-  CUDA 11.8 wheels.
-
-Create the environment and activate it:
-
-```bash
-conda env create -f environment_torch2.yml
-conda activate hinet_pytorch2
-```
->>>>>>> 95bffb2b
-
-
-## Get Started
-- Run `python train.py` for training.
-
-- Run `python test.py` for testing.
-
-- Set the model path (where the trained model saved) and the image path (where the image saved during testing) to your local path. 
-
-    `line45:  MODEL_PATH = '' ` 
-
-    `line49:  IMAGE_PATH = '' ` 
-
-## Dataset
-- In this paper, we use the commonly used dataset DIV2K, COCO, and ImageNet.
-
-- For train or test on your own dataset, change the code in `config.py`:
-
-    `line30:  TRAIN_PATH = '' ` 
-
-    `line31:  VAL_PATH = '' `
-
-
-## Trained Model
-- Here we provide a trained [model](https://drive.google.com/drive/folders/1l3XBFYPMaNFdvCWyOHfB2qIPkpjIxZgE?usp=sharing).
-
-- Fill in the `MODEL_PATH` and the file name `suffix` before testing by the trained model.
-
-<<<<<<< HEAD
-- For example, if the model name is `model.pt` and its path is `/home/usrname/Hinet/model/`,
-set `MODEL_PATH = '/home/usrname/Hinet/model/'` and file name `suffix = 'model.pt'`.
-
-## Partial INT8 Quantization
-The script `qat_partial.py` demonstrates how to apply mixed precision
-quantization aware training (QAT). All convolution layers receive QAT
-configuration while non-convolution operations stay in full precision. The
-training loop reuses the same guide, reconstruction and low-frequency losses
-from `train.py` so the quantized model preserves quality. After calibration the
-script saves `model/model_qat_YYYYMMDD-HHMMSS.pt` which can be deployed on
-devices such as Raspberry Pi. Per-step loss and PSNR for both the cover and
-recovered secret images are printed and the first validation batch is exported
-to the `image` folder for quick inspection. The script now trains the actual
-image-hiding process for a number of epochs before calibration.
-
-Quantized convolution kernels run only on CPU, therefore evaluation and
-`demo_quantized.py` will automatically use the CPU even if a GPU is present.
-The example scripts choose `fbgemm` or `qnnpack` automatically depending on
-what the current PyTorch build supports. If you still see an error about
-`quantized::conv2d.new` missing on CPU, explicitly set
-`torch.backends.quantized.engine` yourself before loading the model.
-
-Run the example:
-
-```bash
-python qat_partial.py --pretrained /path/to/model.pt \
-                     --epochs 5 --calib-steps 10
-```
-
-After conversion, run the demo script to save sample stego and recovered images:
-
-```bash
-python demo_quantized.py --model model/model_qat_YYYYMMDD-HHMMSS.pt
-```
-=======
-- For example, if the model name is `model.pt` and its path is `/home/usrname/Hinet/model/`,
-set `MODEL_PATH = '/home/usrname/Hinet/model/'` and file name `suffix = 'model.pt'`.
->>>>>>> 95bffb2b
-
-## Partial INT8 Quantization
-The script `qat_partial.py` demonstrates how to apply mixed precision
-quantization aware training (QAT). All convolution layers receive QAT
-configuration while non-convolution operations stay in full precision. The
-training loop reuses the same guide, reconstruction and low-frequency losses
-from `train.py` so the quantized model preserves quality. After calibration the
-script saves `model/model_qat_YYYYMMDD-HHMMSS.pt` which can be deployed on
-devices such as Raspberry Pi. Per-step loss and PSNR for both the cover and
-recovered secret images are printed and the first validation batch is exported
-to the `image` folder for quick inspection. The script now trains the actual
-image-hiding process for a number of epochs before calibration.
-
-Quantized convolution kernels run only on CPU, therefore evaluation and
-`demo_quantized.py` will automatically use the CPU even if a GPU is present.
-If you encounter an error about `quantized::conv2d.new` missing on CPU,
-explicitly set `torch.backends.quantized.engine = "fbgemm"` before loading the
-model. The example scripts already do this.
-
-Run the example:
-
-```bash
-python qat_partial.py --pretrained /path/to/model.pt \
-                     --epochs 5 --calib-steps 10
-```
-
-After conversion, run the demo script to save sample stego and recovered images:
-
-```bash
-python demo_quantized.py --model model/model_qat_YYYYMMDD-HHMMSS.pt
-```
-
-## Partial INT8 Quantization
-The script `qat_partial.py` demonstrates how to apply mixed precision
-quantization aware training (QAT). All convolution layers receive QAT
-configuration while non-convolution operations stay in full precision. The
-training loop reuses the same guide, reconstruction and low-frequency losses
-from `train.py` so the quantized model preserves quality. After calibration the
-script saves `model/model_qat_YYYYMMDD-HHMMSS.pt` which can be deployed on
-devices such as Raspberry Pi. Per-step loss and PSNR for both the cover and
-recovered secret images are printed and the first validation batch is exported
-to the `image` folder for quick inspection. The script now trains the actual
-image-hiding process for a number of epochs before calibration.
-
-Quantized convolution kernels run only on CPU, therefore evaluation and
-`demo_quantized.py` will automatically use the CPU even if a GPU is present.
-
-Run the example:
-
-```bash
-python qat_partial.py --pretrained /path/to/model.pt \
-                     --epochs 5 --calib-steps 10
-```
-
-After conversion, run the demo script to save sample stego and recovered images:
-
-```bash
-python demo_quantized.py --model model/model_qat_YYYYMMDD-HHMMSS.pt
-```
-
-## Partial INT8 Quantization
-The script `qat_partial.py` demonstrates how to apply mixed precision
-quantization aware training (QAT). All convolution layers receive QAT
-configuration while non-convolution operations stay in full precision. The
-training loop reuses the same guide, reconstruction and low-frequency losses
-from `train.py` so the quantized model preserves quality. After calibration the
-script saves `model/model_qat_YYYYMMDD-HHMMSS.pt` which can be deployed on
-devices such as Raspberry Pi. Per-step loss and PSNR for both the cover and
-recovered secret images are printed and the first validation batch is exported
-to the `image` folder for quick inspection. The script now trains the actual
-image-hiding process for a number of epochs before calibration.
-
-Run the example:
-
-```bash
-python qat_partial.py --pretrained /path/to/model.pt \
-                     --epochs 5 --calib-steps 10
-```
-
-After conversion, run the demo script to save sample stego and recovered images:
-
-```bash
-python demo_quantized.py --model model/model_qat_YYYYMMDD-HHMMSS.pt
-```
-
-## Partial INT8 Quantization
-The script `qat_partial.py` demonstrates how to apply mixed precision
-quantization aware training (QAT). All `nn.Conv2d` layers are quantized while
-the `INV_block` modules remain in full precision. The training loop reuses the
-same guide/reconstruction/low-frequency losses from `train.py` so the
-quantized model keeps the original quality. After calibration the script saves
-`model/model_qat_YYYYMMDD-HHMMSS.pt` which can be deployed on devices such as
-Raspberry Pi. Per-step loss and PSNR for both the cover and recovered secret
-images are printed for quick verification.  The script now trains the actual
-image-hiding process for a number of epochs before calibration.
-
-Run the example:
-
-```bash
-python qat_partial.py --pretrained /path/to/model.pt \
-                     --epochs 5 --calib-steps 10
-```
-
-After conversion, run the demo script to save sample stego and recovered images:
-
-```bash
-python demo_quantized.py --model model/model_qat_YYYYMMDD-HHMMSS.pt
-```
-
-## Partial INT8 Quantization
-The script `qat_partial.py` demonstrates how to apply mixed precision
-quantization aware training (QAT). All `nn.Conv2d` layers are quantized while
-the `INV_block` modules remain in full precision. The training loop reuses the
-same guide/reconstruction/low-frequency losses from `train.py` so the
-quantized model keeps the original quality. After calibration the script saves
-`model/model_qat_YYYYMMDD-HHMMSS.pt` which can be deployed on devices such as
-Raspberry Pi. Per-step loss and PSNR for both the cover and recovered secret
-images are printed for quick verification.
-
-Run the example:
-
-```bash
-python qat_partial.py --pretrained /path/to/model.pt --steps 10
-```
-
-After conversion, run the demo script to save sample stego and recovered images:
-
-```bash
-python demo_quantized.py --model model/model_qat_YYYYMMDD-HHMMSS.pt
-```
-
-## Partial INT8 Quantization
-The script `qat_partial.py` demonstrates how to apply mixed precision
-quantization aware training (QAT). All `nn.Conv2d` layers are quantized while
-the `INV_block` modules remain in full precision. The training loop reuses the
-same guide/reconstruction/low-frequency losses from `train.py` so the
-quantized model keeps the original quality. After calibration the script saves
-`model/model_qat_YYYYMMDD-HHMMSS.pt` which can be deployed on devices such as
-Raspberry Pi. Per-step loss and PSNR for both the cover and recovered secret
-images are printed for quick verification.
-
-Run the example:
-
-```bash
-python qat_partial.py --pretrained /path/to/model.pt --steps 10
-```
-
-After conversion, run the demo script to save sample stego and recovered images:
-
-```bash
-python demo_quantized.py --model model/model_qat_YYYYMMDD-HHMMSS.pt
-```
-
-## Partial INT8 Quantization
-The script `qat_partial.py` demonstrates how to apply mixed precision
-quantization aware training (QAT). All `nn.Conv2d` layers are quantized while
-the `INV_block` modules remain in full precision. After a short calibration the
-script saves `model/model_qat_YYYYMMDD-HHMMSS.pt` which can be deployed on
-devices such as Raspberry Pi. The script prints the loss for every training
-step and a simple PSNR score so you can verify the quantized model's quality.
-
-Run the example:
-
-```bash
-python qat_partial.py
-```
-
-After conversion, run the demo script to save sample stego and recovered images:
-
-```bash
-python demo_quantized.py --model model/model_qat_YYYYMMDD-HHMMSS.pt
-```
-
-## Partial INT8 Quantization
-The script `qat_partial.py` demonstrates how to apply mixed precision
-quantization aware training (QAT). All `nn.Conv2d` layers are quantized while
-the `INV_block` modules remain in full precision. After a short calibration the
-script saves `model/model_qat_YYYYMMDD-HHMMSS.pt` which can be deployed on
-devices such as Raspberry Pi. The script prints the loss for every training
-step and a simple PSNR score so you can verify the quantized model's quality.
-
-Run the example:
-
-```bash
-python qat_partial.py
-```
-
-## Partial INT8 Quantization
-The script `qat_partial.py` demonstrates how to apply mixed precision
-quantization aware training (QAT). All `nn.Conv2d` layers are quantized while
-the `INV_block` modules remain in full precision. After a short calibration the
-script exports `hinet_qat_int8.pth` which can be deployed on devices such as
-Raspberry Pi. The script also prints a simple PSNR score to verify that the
-quantized model produces reasonable outputs.
-
-Run the example:
-
-```bash
-python qat_partial.py
-```
-
-
-## Partial INT8 Quantization
-The script `qat_partial.py` demonstrates how to apply mixed precision
-quantization aware training (QAT). All `nn.Conv2d` layers are quantized while
-the `INV_block` modules remain in full precision. After a short calibration the
-script exports `hinet_qat_int8.pth` which can be deployed on devices such as
-Raspberry Pi. The script also prints a simple PSNR score to verify that the
-quantized model produces reasonable outputs.
-
-Run the example:
-
-```bash
-python qat_partial.py
-``'
-
-## Partial INT8 Quantization
-The script `qat_partial.py` demonstrates how to apply mixed precision
-quantization aware training (QAT). All `nn.Conv2d` layers are quantized while
-the `INV_block` modules remain in full precision. After a short calibration the
-script exports `hinet_qat_int8.pth` which can be deployed on devices such as
-Raspberry Pi. The script also prints a simple PSNR score to verify that the
-quantized model produces reasonable outputs.
-
-Run the example:
-
-```bash
-python qat_partial.py
-```
-
-
-## Training Demo (2021/12/25 Updated)
-- Here we provide a training demo to show how to train a converged model in the early training stage. During this process, the model may suffer from explosion. Our solution is to stop the training process at a normal node and abate the learning rate. Then, continue to train the model.
-
-- Note that in order to log the training process, we have imported `logging` package, with slightly modified `train_logging.py` and `util.py` files.
-
-
-- Stage1: 
-  Run `python train_logging.py` for training with initial `config.py` (learning rate=10^-4.5).
-  
-  The logging file is [train__211222-183515.log](https://github.com/TomTomTommi/HiNet/blob/main/logging/train__211222-183515.log).
-  (The values of r_loss and g_loss are reversed due to a small bug, which has been debuged in stage2.)
-  <br/>
-  <br/>
-  See the tensorboard:
-  <br/>
-  <img src=https://github.com/TomTomTommi/HiNet/blob/main/logging/stage1.png width=60% />
-  <br/>
-  <br/>
-  Note that in the 507-th epoch the model exploded. Thus, we stop the stage1 at epoch 500.
-
-
-- Stage2: 
-  Set `suffix = 'model_checkpoint_00500.pt'` and `tain_next = True` and `trained_epoch = 500`.
-  
-  Change the learning rate from 10^-4.5 to 10^-5.0.
-  
-  Run `python train_logging.py` for training.
-  <br/>
-  The logging file is [train__211223-100502.log](https://github.com/TomTomTommi/HiNet/blob/main/logging/train__211223-100502.log).
-  <br/>
-  <br/>
-  See the tensorboard:
-  <br/>
-  <img src=https://github.com/TomTomTommi/HiNet/blob/main/logging/stage2.png width=60% />
-  <br/>
-  <br/>
-  Note that in the 1692-th epoch the model exploded. Thus, we stop the stage2 at epoch 1690.
-
-
-- Stage3: 
-  Similar operation.
-  
-  Change the learning rate from 10^-5.0 to 10^-5.2.
-  
-  The logging file is [train__211224-105010.log](https://github.com/TomTomTommi/HiNet/blob/main/logging/train__211224-105010.log).
-  <br/>
-  <br/>
-  See the tensorboard:
-  <br/>
-  <img src=https://github.com/TomTomTommi/HiNet/blob/main/logging/stage3.png width=60% />
-  <br/>
-  <br/>
-  We can see that the network has initially converged. Then, you can change the super-parameters lamda according to the PSNR to balance the quality between stego image and recovered image. Note that the PSNR in the tensorboard is RGB-PSNR and in our paper is Y-PSNR.
-
-
-## Others
-- The `batchsize_val` in `config.py` should be at least `2*number of gpus` and it should be divisible by number of gpus.
-
-## Citation
-If you find our paper or code useful for your research, please cite:
-```
-@InProceedings{Jing_2021_ICCV,
-    author    = {Jing, Junpeng and Deng, Xin and Xu, Mai and Wang, Jianyi and Guan, Zhenyu},
-    title     = {HiNet: Deep Image Hiding by Invertible Network},
-    booktitle = {Proceedings of the IEEE/CVF International Conference on Computer Vision (ICCV)},
-    month     = {October},
-    year      = {2021},
-    pages     = {4733-4742}
-}
-
-```
+# HiNet: Deep Image Hiding by Invertible Network
+This repo is the official code for
+
+* [**HiNet: Deep Image Hiding by Invertible Network.**](https://openaccess.thecvf.com/content/ICCV2021/html/Jing_HiNet_Deep_Image_Hiding_by_Invertible_Network_ICCV_2021_paper.html) 
+  * [*Junpeng Jing*](https://tomtomtommi.github.io/), [*Xin Deng*](http://www.commsp.ee.ic.ac.uk/~xindeng/), [*Mai Xu*](http://shi.buaa.edu.cn/MaiXu/zh_CN/index.htm), [*Jianyi Wang*](http://buaamc2.net/html/Members/jianyiwang.html), [*Zhenyu Guan*](http://cst.buaa.edu.cn/info/1071/2542.htm).
+
+Published on [**ICCV 2021**](http://iccv2021.thecvf.com/home).
+By [MC2 Lab](http://buaamc2.net/) @ [Beihang University](http://ev.buaa.edu.cn/).
+
+<center>
+  <img src=https://github.com/TomTomTommi/HiNet/blob/main/HiNet.png width=60% />
+</center>
+ 
+## Dependencies and Installation
+- Python 3 (Recommend to use [Anaconda](https://www.anaconda.com/download/#linux)).
+- [PyTorch >= 2.7.1+cu118](https://pytorch.org/).
+- See `environment_torch2.yml` for a sample conda environment using the
+  CUDA 11.8 wheels.
+
+Create the environment and activate it:
+
+```bash
+conda env create -f environment_torch2.yml
+conda activate hinet_pytorch2
+```
+
+
+## Get Started
+- Run `python train.py` for training.
+
+- Run `python test.py` for testing.
+
+- Set the model path (where the trained model saved) and the image path (where the image saved during testing) to your local path. 
+
+    `line45:  MODEL_PATH = '' ` 
+
+    `line49:  IMAGE_PATH = '' ` 
+
+## Dataset
+- In this paper, we use the commonly used dataset DIV2K, COCO, and ImageNet.
+
+- For train or test on your own dataset, change the code in `config.py`:
+
+    `line30:  TRAIN_PATH = '' ` 
+
+    `line31:  VAL_PATH = '' `
+
+
+## Trained Model
+- Here we provide a trained [model](https://drive.google.com/drive/folders/1l3XBFYPMaNFdvCWyOHfB2qIPkpjIxZgE?usp=sharing).
+
+- Fill in the `MODEL_PATH` and the file name `suffix` before testing by the trained model.
+
+- For example, if the model name is `model.pt` and its path is `/home/usrname/Hinet/model/`,
+set `MODEL_PATH = '/home/usrname/Hinet/model/'` and file name `suffix = 'model.pt'`.
+
+## Partial INT8 Quantization
+The script `qat_partial.py` demonstrates how to apply mixed precision
+quantization aware training (QAT). All convolution layers receive QAT
+configuration while non-convolution operations stay in full precision. The
+training loop reuses the same guide, reconstruction and low-frequency losses
+from `train.py` so the quantized model preserves quality. After calibration the
+script saves `model/model_qat_YYYYMMDD-HHMMSS.pt` which can be deployed on
+devices such as Raspberry Pi. Per-step loss and PSNR for both the cover and
+recovered secret images are printed and the first validation batch is exported
+to the `image` folder for quick inspection. The script now trains the actual
+image-hiding process for a number of epochs before calibration.
+
+Quantized convolution kernels run only on CPU, therefore evaluation and
+`demo_quantized.py` will automatically use the CPU even if a GPU is present.
+The example scripts choose `fbgemm` or `qnnpack` automatically depending on
+what the current PyTorch build supports. If you still see an error about
+`quantized::conv2d.new` missing on CPU, explicitly set
+`torch.backends.quantized.engine` yourself before loading the model.
+
+Run the example:
+
+```bash
+python qat_partial.py --pretrained /path/to/model.pt \
+                     --epochs 5 --calib-steps 10
+```
+
+After conversion, run the demo script to save sample stego and recovered images:
+
+```bash
+python demo_quantized.py --model model/model_qat_YYYYMMDD-HHMMSS.pt
+```
+
+## Partial INT8 Quantization
+The script `qat_partial.py` demonstrates how to apply mixed precision
+quantization aware training (QAT). All convolution layers receive QAT
+configuration while non-convolution operations stay in full precision. The
+training loop reuses the same guide, reconstruction and low-frequency losses
+from `train.py` so the quantized model preserves quality. After calibration the
+script saves `model/model_qat_YYYYMMDD-HHMMSS.pt` which can be deployed on
+devices such as Raspberry Pi. Per-step loss and PSNR for both the cover and
+recovered secret images are printed and the first validation batch is exported
+to the `image` folder for quick inspection. The script now trains the actual
+image-hiding process for a number of epochs before calibration.
+
+Quantized convolution kernels run only on CPU, therefore evaluation and
+`demo_quantized.py` will automatically use the CPU even if a GPU is present.
+If you encounter an error about `quantized::conv2d.new` missing on CPU,
+explicitly set `torch.backends.quantized.engine = "fbgemm"` before loading the
+model. The example scripts already do this.
+
+Run the example:
+
+```bash
+python qat_partial.py --pretrained /path/to/model.pt \
+                     --epochs 5 --calib-steps 10
+```
+
+After conversion, run the demo script to save sample stego and recovered images:
+
+```bash
+python demo_quantized.py --model model/model_qat_YYYYMMDD-HHMMSS.pt
+```
+
+## Partial INT8 Quantization
+The script `qat_partial.py` demonstrates how to apply mixed precision
+quantization aware training (QAT). All convolution layers receive QAT
+configuration while non-convolution operations stay in full precision. The
+training loop reuses the same guide, reconstruction and low-frequency losses
+from `train.py` so the quantized model preserves quality. After calibration the
+script saves `model/model_qat_YYYYMMDD-HHMMSS.pt` which can be deployed on
+devices such as Raspberry Pi. Per-step loss and PSNR for both the cover and
+recovered secret images are printed and the first validation batch is exported
+to the `image` folder for quick inspection. The script now trains the actual
+image-hiding process for a number of epochs before calibration.
+
+Quantized convolution kernels run only on CPU, therefore evaluation and
+`demo_quantized.py` will automatically use the CPU even if a GPU is present.
+
+Run the example:
+
+```bash
+python qat_partial.py --pretrained /path/to/model.pt \
+                     --epochs 5 --calib-steps 10
+```
+
+After conversion, run the demo script to save sample stego and recovered images:
+
+```bash
+python demo_quantized.py --model model/model_qat_YYYYMMDD-HHMMSS.pt
+```
+
+## Partial INT8 Quantization
+The script `qat_partial.py` demonstrates how to apply mixed precision
+quantization aware training (QAT). All convolution layers receive QAT
+configuration while non-convolution operations stay in full precision. The
+training loop reuses the same guide, reconstruction and low-frequency losses
+from `train.py` so the quantized model preserves quality. After calibration the
+script saves `model/model_qat_YYYYMMDD-HHMMSS.pt` which can be deployed on
+devices such as Raspberry Pi. Per-step loss and PSNR for both the cover and
+recovered secret images are printed and the first validation batch is exported
+to the `image` folder for quick inspection. The script now trains the actual
+image-hiding process for a number of epochs before calibration.
+
+Run the example:
+
+```bash
+python qat_partial.py --pretrained /path/to/model.pt \
+                     --epochs 5 --calib-steps 10
+```
+
+After conversion, run the demo script to save sample stego and recovered images:
+
+```bash
+python demo_quantized.py --model model/model_qat_YYYYMMDD-HHMMSS.pt
+```
+
+## Partial INT8 Quantization
+The script `qat_partial.py` demonstrates how to apply mixed precision
+quantization aware training (QAT). All `nn.Conv2d` layers are quantized while
+the `INV_block` modules remain in full precision. The training loop reuses the
+same guide/reconstruction/low-frequency losses from `train.py` so the
+quantized model keeps the original quality. After calibration the script saves
+`model/model_qat_YYYYMMDD-HHMMSS.pt` which can be deployed on devices such as
+Raspberry Pi. Per-step loss and PSNR for both the cover and recovered secret
+images are printed for quick verification.  The script now trains the actual
+image-hiding process for a number of epochs before calibration.
+
+Run the example:
+
+```bash
+python qat_partial.py --pretrained /path/to/model.pt \
+                     --epochs 5 --calib-steps 10
+```
+
+After conversion, run the demo script to save sample stego and recovered images:
+
+```bash
+python demo_quantized.py --model model/model_qat_YYYYMMDD-HHMMSS.pt
+```
+
+## Partial INT8 Quantization
+The script `qat_partial.py` demonstrates how to apply mixed precision
+quantization aware training (QAT). All `nn.Conv2d` layers are quantized while
+the `INV_block` modules remain in full precision. The training loop reuses the
+same guide/reconstruction/low-frequency losses from `train.py` so the
+quantized model keeps the original quality. After calibration the script saves
+`model/model_qat_YYYYMMDD-HHMMSS.pt` which can be deployed on devices such as
+Raspberry Pi. Per-step loss and PSNR for both the cover and recovered secret
+images are printed for quick verification.
+
+Run the example:
+
+```bash
+python qat_partial.py --pretrained /path/to/model.pt --steps 10
+```
+
+After conversion, run the demo script to save sample stego and recovered images:
+
+```bash
+python demo_quantized.py --model model/model_qat_YYYYMMDD-HHMMSS.pt
+```
+
+## Partial INT8 Quantization
+The script `qat_partial.py` demonstrates how to apply mixed precision
+quantization aware training (QAT). All `nn.Conv2d` layers are quantized while
+the `INV_block` modules remain in full precision. The training loop reuses the
+same guide/reconstruction/low-frequency losses from `train.py` so the
+quantized model keeps the original quality. After calibration the script saves
+`model/model_qat_YYYYMMDD-HHMMSS.pt` which can be deployed on devices such as
+Raspberry Pi. Per-step loss and PSNR for both the cover and recovered secret
+images are printed for quick verification.
+
+Run the example:
+
+```bash
+python qat_partial.py --pretrained /path/to/model.pt --steps 10
+```
+
+After conversion, run the demo script to save sample stego and recovered images:
+
+```bash
+python demo_quantized.py --model model/model_qat_YYYYMMDD-HHMMSS.pt
+```
+
+## Partial INT8 Quantization
+The script `qat_partial.py` demonstrates how to apply mixed precision
+quantization aware training (QAT). All `nn.Conv2d` layers are quantized while
+the `INV_block` modules remain in full precision. After a short calibration the
+script saves `model/model_qat_YYYYMMDD-HHMMSS.pt` which can be deployed on
+devices such as Raspberry Pi. The script prints the loss for every training
+step and a simple PSNR score so you can verify the quantized model's quality.
+
+Run the example:
+
+```bash
+python qat_partial.py
+```
+
+After conversion, run the demo script to save sample stego and recovered images:
+
+```bash
+python demo_quantized.py --model model/model_qat_YYYYMMDD-HHMMSS.pt
+```
+
+## Partial INT8 Quantization
+The script `qat_partial.py` demonstrates how to apply mixed precision
+quantization aware training (QAT). All `nn.Conv2d` layers are quantized while
+the `INV_block` modules remain in full precision. After a short calibration the
+script saves `model/model_qat_YYYYMMDD-HHMMSS.pt` which can be deployed on
+devices such as Raspberry Pi. The script prints the loss for every training
+step and a simple PSNR score so you can verify the quantized model's quality.
+
+Run the example:
+
+```bash
+python qat_partial.py
+```
+
+## Partial INT8 Quantization
+The script `qat_partial.py` demonstrates how to apply mixed precision
+quantization aware training (QAT). All `nn.Conv2d` layers are quantized while
+the `INV_block` modules remain in full precision. After a short calibration the
+script exports `hinet_qat_int8.pth` which can be deployed on devices such as
+Raspberry Pi. The script also prints a simple PSNR score to verify that the
+quantized model produces reasonable outputs.
+
+Run the example:
+
+```bash
+python qat_partial.py
+```
+
+
+## Partial INT8 Quantization
+The script `qat_partial.py` demonstrates how to apply mixed precision
+quantization aware training (QAT). All `nn.Conv2d` layers are quantized while
+the `INV_block` modules remain in full precision. After a short calibration the
+script exports `hinet_qat_int8.pth` which can be deployed on devices such as
+Raspberry Pi. The script also prints a simple PSNR score to verify that the
+quantized model produces reasonable outputs.
+
+Run the example:
+
+```bash
+python qat_partial.py
+``'
+
+## Partial INT8 Quantization
+The script `qat_partial.py` demonstrates how to apply mixed precision
+quantization aware training (QAT). All `nn.Conv2d` layers are quantized while
+the `INV_block` modules remain in full precision. After a short calibration the
+script exports `hinet_qat_int8.pth` which can be deployed on devices such as
+Raspberry Pi. The script also prints a simple PSNR score to verify that the
+quantized model produces reasonable outputs.
+
+Run the example:
+
+```bash
+python qat_partial.py
+```
+
+
+## Training Demo (2021/12/25 Updated)
+- Here we provide a training demo to show how to train a converged model in the early training stage. During this process, the model may suffer from explosion. Our solution is to stop the training process at a normal node and abate the learning rate. Then, continue to train the model.
+
+- Note that in order to log the training process, we have imported `logging` package, with slightly modified `train_logging.py` and `util.py` files.
+
+
+- Stage1: 
+  Run `python train_logging.py` for training with initial `config.py` (learning rate=10^-4.5).
+  
+  The logging file is [train__211222-183515.log](https://github.com/TomTomTommi/HiNet/blob/main/logging/train__211222-183515.log).
+  (The values of r_loss and g_loss are reversed due to a small bug, which has been debuged in stage2.)
+  <br/>
+  <br/>
+  See the tensorboard:
+  <br/>
+  <img src=https://github.com/TomTomTommi/HiNet/blob/main/logging/stage1.png width=60% />
+  <br/>
+  <br/>
+  Note that in the 507-th epoch the model exploded. Thus, we stop the stage1 at epoch 500.
+
+
+- Stage2: 
+  Set `suffix = 'model_checkpoint_00500.pt'` and `tain_next = True` and `trained_epoch = 500`.
+  
+  Change the learning rate from 10^-4.5 to 10^-5.0.
+  
+  Run `python train_logging.py` for training.
+  <br/>
+  The logging file is [train__211223-100502.log](https://github.com/TomTomTommi/HiNet/blob/main/logging/train__211223-100502.log).
+  <br/>
+  <br/>
+  See the tensorboard:
+  <br/>
+  <img src=https://github.com/TomTomTommi/HiNet/blob/main/logging/stage2.png width=60% />
+  <br/>
+  <br/>
+  Note that in the 1692-th epoch the model exploded. Thus, we stop the stage2 at epoch 1690.
+
+
+- Stage3: 
+  Similar operation.
+  
+  Change the learning rate from 10^-5.0 to 10^-5.2.
+  
+  The logging file is [train__211224-105010.log](https://github.com/TomTomTommi/HiNet/blob/main/logging/train__211224-105010.log).
+  <br/>
+  <br/>
+  See the tensorboard:
+  <br/>
+  <img src=https://github.com/TomTomTommi/HiNet/blob/main/logging/stage3.png width=60% />
+  <br/>
+  <br/>
+  We can see that the network has initially converged. Then, you can change the super-parameters lamda according to the PSNR to balance the quality between stego image and recovered image. Note that the PSNR in the tensorboard is RGB-PSNR and in our paper is Y-PSNR.
+
+
+## Others
+- The `batchsize_val` in `config.py` should be at least `2*number of gpus` and it should be divisible by number of gpus.
+
+## Citation
+If you find our paper or code useful for your research, please cite:
+```
+@InProceedings{Jing_2021_ICCV,
+    author    = {Jing, Junpeng and Deng, Xin and Xu, Mai and Wang, Jianyi and Guan, Zhenyu},
+    title     = {HiNet: Deep Image Hiding by Invertible Network},
+    booktitle = {Proceedings of the IEEE/CVF International Conference on Computer Vision (ICCV)},
+    month     = {October},
+    year      = {2021},
+    pages     = {4733-4742}
+}
+
+```