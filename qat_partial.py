import torch
import torch.nn as nn
import torch.ao.quantization as tq
import torch.nn.functional as F
import numpy as np
import os
import torchvision
from datetime import datetime

from hinet import Hinet
from rrdb_denselayer import ResidualDenseBlock_out
import datasets
import modules.Unet_common as common
import config as c


def select_qengine():
    """Pick a quantization engine supported by the current PyTorch build."""
    engines = torch.backends.quantized.supported_engines
    if "fbgemm" in engines:
        torch.backends.quantized.engine = "fbgemm"
    elif "qnnpack" in engines:
        torch.backends.quantized.engine = "qnnpack"
    elif engines:
        torch.backends.quantized.engine = engines[0]
    print(f"using quantization engine: {torch.backends.quantized.engine}")


select_qengine()


<<<<<<< HEAD
device = torch.device("cpu")
=======
if not torch.cuda.is_available():
    raise RuntimeError(
        "CUDA device is required for training but not available"
    )
device = torch.device("cuda")
>>>>>>> 8e41bc11


def mark_quant_layers(module):
    """Recursively assign QAT qconfig to convolution layers."""
    for child in module.children():
        if isinstance(child, nn.Conv2d):
            child.qconfig = tq.get_default_qat_qconfig(
                torch.backends.quantized.engine
            )
        mark_quant_layers(child)


def prepare_model_for_qat(model):
    """Mark layers for QAT and fuse common patterns."""
    model.train()
    # fuse conv+activation pairs in dense blocks before preparing
    for m in model.modules():
        if isinstance(m, ResidualDenseBlock_out):
            try:
                tq.fuse_modules(
                    m,
                    [
                        ["conv1", "lrelu"],
                        ["conv2", "lrelu"],
                        ["conv3", "lrelu"],
                        ["conv4", "lrelu"],
                    ],
                    inplace=True,
                )
            except AssertionError:
                # Conv2d + LeakyReLU fusion may be unsupported on some builds
                # The layer will remain unfused but QAT will still proceed
                pass

    mark_quant_layers(model)
    if torch.backends.quantized.engine == "qnnpack":
        model.to(memory_format=torch.channels_last)
    tq.prepare_qat(model, inplace=True)


def load_pretrained(model, path=None):
    """Load FP32 weights before QAT."""
    if path is None:
        path = os.path.join(c.MODEL_PATH, c.suffix)
    if not os.path.isfile(path):
        print(f"warning: pretrained model not found at {path}")
        return
    state = torch.load(path, map_location=device)
    if isinstance(state, dict):
        # handle checkpoints saved with different wrappers
        if "net" in state:
            state = state["net"]
        elif "state_dict" in state:
            state = state["state_dict"]
        elif "model" in state and isinstance(state["model"], dict):
            state = state["model"]
    # strip common prefixes such as 'module.' or 'model.'
    new_state = {}
    for k, v in state.items():
        name = k
        if name.startswith("module.model."):
            name = name[len("module.model.") :]
        elif name.startswith("module."):
            name = name[len("module.") :]
        if name.startswith("model."):
            name = name[len("model.") :]
        new_state[name] = v
    missing, unexpected = model.load_state_dict(new_state, strict=False)
    if missing:
        print(f"warning: missing keys {missing}")
    if unexpected:
        print(f"warning: unexpected keys {unexpected}")
    print(f"loaded pretrained weights from {path}")


def train(model, epochs=1):
    """Train the network with partial QAT for several epochs."""
    optim = torch.optim.Adam(model.parameters(), lr=c.lr)
    dwt = common.DWT().to(device)
    iwt = common.IWT().to(device)

    for epoch in range(epochs):
        model.train()
        epoch_loss = 0.0
        for step, data in enumerate(datasets.trainloader, start=1):
            data = data.to(device)
            half = data.size(0) // 2
            cover = data[half:]
            secret = data[:half]
            cover_in = dwt(cover)
            secret_in = dwt(secret)
            input_img = torch.cat((cover_in, secret_in), 1)
            if torch.backends.quantized.engine == "qnnpack":
                input_img = input_img.to(memory_format=torch.channels_last)

            output = model(input_img)
            output_steg = output.narrow(1, 0, 4 * c.channels_in)
            steg_img = iwt(output_steg)
            output_z = output.narrow(
                1, 4 * c.channels_in, output.size(1) - 4 * c.channels_in
            )
            noise = torch.randn_like(output_z)
            rev_input = torch.cat((output_steg, noise), 1)
            backward = model(rev_input, rev=True)
            secret_rev = iwt(
                backward.narrow(
                    1, 4 * c.channels_in, backward.size(1) - 4 * c.channels_in
                )
            )

            g_loss = F.mse_loss(steg_img, cover, reduction="sum")
            r_loss = F.mse_loss(secret_rev, secret, reduction="sum")
            steg_low = output_steg.narrow(1, 0, c.channels_in)
            cover_low = cover_in.narrow(1, 0, c.channels_in)
            l_loss = F.mse_loss(steg_low, cover_low, reduction="sum")

            loss = (
                c.lamda_reconstruction * r_loss
                + c.lamda_guide * g_loss
                + c.lamda_low_frequency * l_loss
            )

            optim.zero_grad()
            loss.backward()
            optim.step()
            epoch_loss += loss.item()
            print(f"epoch {epoch + 1} step {step}: loss {loss.item():.6f}")

        avg = epoch_loss / max(1, len(datasets.trainloader))
        print(f"epoch {epoch + 1}: loss {avg:.6f}")


def calibrate(model, steps=5):
    """Run a short calibration on a few training batches."""
    model.eval()
    dwt = common.DWT().to(device)
    loader = iter(datasets.trainloader)
    with torch.no_grad():
        for _ in range(steps):
            try:
                data = next(loader)
            except StopIteration:
                loader = iter(datasets.trainloader)
                data = next(loader)
            data = data.to(device)
            half = data.size(0) // 2
            cover = data[half:]
            secret = data[:half]
            input_img = torch.cat((dwt(cover), dwt(secret)), 1)
            if torch.backends.quantized.engine == "qnnpack":
                input_img = input_img.to(memory_format=torch.channels_last)
            assert (
                input_img.size(1) == 24
            ), f"expected 24 channels, got {input_img.size(1)}"
            model(input_img)


def convert(model):
    model.cpu()
    return tq.convert(model.eval(), inplace=False)


def psnr(img1, img2):
    mse = torch.mean((img1 - img2) ** 2)
    if mse == 0:
        return float("inf")
    return 10 * torch.log10(1.0 / mse).item()


def evaluate(model, save_samples: bool = False, device=torch.device("cpu")):
    eval_device = device
    dwt = common.DWT().to(eval_device)
    iwt = common.IWT().to(eval_device)
    model.eval()
    scores_cover = []
    scores_secret = []
    saved = False
    with torch.no_grad():
        for idx, data in enumerate(datasets.testloader):
            data = data.to(eval_device)
            cover = data[data.size(0) // 2 :]
            secret = data[: data.size(0) // 2]
            cover_in = dwt(cover)
            secret_in = dwt(secret)
            input_img = torch.cat((cover_in, secret_in), 1)
            if torch.backends.quantized.engine == "qnnpack":
                input_img = input_img.to(memory_format=torch.channels_last)
            output = model(input_img)
            steg = iwt(output.narrow(1, 0, 4 * c.channels_in))
            z = torch.randn_like(
                output.narrow(
                    1, 4 * c.channels_in, output.size(1) - 4 * c.channels_in
                )
            )
            rev_input = torch.cat(
                (output.narrow(1, 0, 4 * c.channels_in), z), 1
            )
            backward = model(rev_input, rev=True)
            secret_rev = iwt(
                backward.narrow(
                    1, 4 * c.channels_in, backward.size(1) - 4 * c.channels_in
                )
            )
            scores_cover.append(psnr(steg, cover))
            scores_secret.append(psnr(secret_rev, secret))
            if save_samples and not saved:
                os.makedirs(c.IMAGE_PATH_cover, exist_ok=True)
                os.makedirs(c.IMAGE_PATH_secret, exist_ok=True)
                os.makedirs(c.IMAGE_PATH_steg, exist_ok=True)
                os.makedirs(c.IMAGE_PATH_secret_rev, exist_ok=True)
                torchvision.utils.save_image(
                    cover, os.path.join(c.IMAGE_PATH_cover, f"{idx:05d}.png")
                )
                torchvision.utils.save_image(
                    secret, os.path.join(c.IMAGE_PATH_secret, f"{idx:05d}.png")
                )
                torchvision.utils.save_image(
                    steg.clamp(0, 1),
                    os.path.join(c.IMAGE_PATH_steg, f"{idx:05d}.png"),
                )
                torchvision.utils.save_image(
                    secret_rev.clamp(0, 1),
                    os.path.join(c.IMAGE_PATH_secret_rev, f"{idx:05d}.png"),
                )
                saved = True
    mean_cover = float(np.mean(scores_cover))
    mean_secret = float(np.mean(scores_secret))
    print(f"PSNR cover: {mean_cover:.2f} dB, secret: {mean_secret:.2f} dB")


def main(pretrained=None, epochs=1, calib_steps=5):
    model = Hinet().to(device)
    load_pretrained(model, pretrained)
    prepare_model_for_qat(model)
    train(model, epochs=epochs)
    calibrate(model, steps=calib_steps)
    qmodel = convert(model)
    evaluate(qmodel, save_samples=True, device=torch.device("cpu"))
    os.makedirs("model", exist_ok=True)
    timestamp = datetime.now().strftime("%Y%m%d-%H%M%S")
    save_path = os.path.join("model", f"model_qat_{timestamp}.pt")
    torch.save(qmodel.state_dict(), save_path)
    print(f"quantized model saved to {save_path}")


if __name__ == "__main__":
    import argparse

    parser = argparse.ArgumentParser(description="Run partial INT8 QAT")
    parser.add_argument(
        "--pretrained", type=str, default=None, help="path to FP32 model"
    )
    parser.add_argument(
        "--epochs", type=int, default=1, help="number of QAT training epochs"
    )
    parser.add_argument(
        "--calib-steps",
        type=int,
        default=5,
        help="number of calibration batches",
    )
    args = parser.parse_args()

    main(
        pretrained=args.pretrained,
        epochs=args.epochs,
        calib_steps=args.calib_steps,
    )<|MERGE_RESOLUTION|>--- conflicted
+++ resolved
@@ -29,15 +29,8 @@
 select_qengine()
 
 
-<<<<<<< HEAD
 device = torch.device("cpu")
-=======
-if not torch.cuda.is_available():
-    raise RuntimeError(
-        "CUDA device is required for training but not available"
-    )
-device = torch.device("cuda")
->>>>>>> 8e41bc11
+
 
 
 def mark_quant_layers(module):
