--- conflicted
+++ resolved
@@ -1,159 +1,131 @@
-import glob
-from PIL import Image
-from torch.utils.data import Dataset, DataLoader
-import torchvision.transforms as T
-import config as c
-from natsort import natsorted
-
-
-def to_rgb(image):
-    rgb_image = Image.new("RGB", image.size)
-    rgb_image.paste(image)
-    return rgb_image
-
-
-class Hinet_Dataset(Dataset):
-    def __init__(self, transforms_=None, mode="train"):
-
-        self.transform = transforms_
-        self.mode = mode
-<<<<<<< HEAD
-        if mode == "train":
-            # train
-            self.files = natsorted(
-                sorted(glob.glob(c.TRAIN_PATH + "/*." + c.format_train))
-            )
-        else:
-            # test
-            self.files = sorted(glob.glob(c.VAL_PATH + "/*." + c.format_val))
-
-        if not self.files:
-            raise FileNotFoundError(
-                f"No image files found for mode '{mode}' in "
-                f"{'TRAIN_PATH' if mode == 'train' else 'VAL_PATH'}"
-            )
-
-        # Filter out files that cannot be opened. This prevents index errors
-        # when corrupted images are present in the dataset directories.
-        valid_files = []
-        for path in self.files:
-            try:
-                with Image.open(path) as img:
-                    img.verify()
-                valid_files.append(path)
-            except Exception:
-                # Ignore unreadable files
-                continue
-
-        self.files = valid_files
-
-        if not self.files:
-            raise RuntimeError(
-                f"No valid image files found for mode '{mode}'."
-            )
-
-        # Limit the number of training images to reduce resource usage. Any
-        # corrupted images have already been filtered out above.
-        if mode == "train" and getattr(c, "train_limit", None):
-            self.files = self.files[: c.train_limit]
-=======
-        if mode == "train":
-            # train
-            self.files = natsorted(
-                sorted(glob.glob(c.TRAIN_PATH + "/*." + c.format_train))
-            )
-        else:
-            # test
-            self.files = sorted(glob.glob(c.VAL_PATH + "/*." + c.format_val))
->>>>>>> 98c0932c
-
-        if not self.files:
-            raise FileNotFoundError(
-                f"No image files found for mode '{mode}' in "
-                f"{'TRAIN_PATH' if mode == 'train' else 'VAL_PATH'}"
-            )
-
-    def __getitem__(self, index):
-        """Return the transformed image at ``index``.
-
-        The original implementation used recursion to skip files that could not
-        be opened. When the end of ``self.files`` was reached, this caused an
-        infinite recursion leading to ``RecursionError``. The new logic iterates
-        forward until a valid image is found and raises ``IndexError`` if none is
-        available.
-        """
-<<<<<<< HEAD
-
-        while index < len(self.files):
-            path = self.files[index]
-            try:
-                image = Image.open(path)
-                image = to_rgb(image)
-                return self.transform(image)
-            except Exception:
-                index += 1
-
-        raise RuntimeError(
-            f"No valid image found starting from index {index}. Check dataset "
-            f"files for corruption."
-        )
-=======
-
-        while index < len(self.files):
-            path = self.files[index]
-            try:
-                image = Image.open(path)
-                image = to_rgb(image)
-                return self.transform(image)
-            except Exception:
-                index += 1
-
-        raise RuntimeError(
-            f"No valid image found starting from index {index}. Check dataset "
-            f"files for corruption."
-        )
->>>>>>> 98c0932c
-
-    def __len__(self):
-        if self.mode == "shuffle":
-            return max(len(self.files_cover), len(self.files_secret))
-
-        else:
-            return len(self.files)
-
-
-transform = T.Compose(
-    [
-        T.RandomHorizontalFlip(),
-        T.RandomVerticalFlip(),
-        T.RandomCrop(c.cropsize),
-        T.ToTensor(),
-    ]
-)
-
-transform_val = T.Compose(
-    [
-        T.CenterCrop(c.cropsize_val),
-        T.ToTensor(),
-    ]
-)
-
-
-# Training data loader
-trainloader = DataLoader(
-    Hinet_Dataset(transforms_=transform, mode="train"),
-    batch_size=c.batch_size,
-    shuffle=True,
-    pin_memory=True,
-    num_workers=8,
-    drop_last=True,
-)
-# Test data loader
-testloader = DataLoader(
-    Hinet_Dataset(transforms_=transform_val, mode="val"),
-    batch_size=c.batchsize_val,
-    shuffle=False,
-    pin_memory=True,
-    num_workers=1,
-    drop_last=True,
-)
+import glob
+from PIL import Image
+from torch.utils.data import Dataset, DataLoader
+import torchvision.transforms as T
+import config as c
+from natsort import natsorted
+
+
+def to_rgb(image):
+    rgb_image = Image.new("RGB", image.size)
+    rgb_image.paste(image)
+    return rgb_image
+
+
+class Hinet_Dataset(Dataset):
+    def __init__(self, transforms_=None, mode="train"):
+
+        self.transform = transforms_
+        self.mode = mode
+        if mode == "train":
+            # train
+            self.files = natsorted(
+                sorted(glob.glob(c.TRAIN_PATH + "/*." + c.format_train))
+            )
+        else:
+            # test
+            self.files = sorted(glob.glob(c.VAL_PATH + "/*." + c.format_val))
+
+        if not self.files:
+            raise FileNotFoundError(
+                f"No image files found for mode '{mode}' in "
+                f"{'TRAIN_PATH' if mode == 'train' else 'VAL_PATH'}"
+            )
+
+        # Filter out files that cannot be opened. This prevents index errors
+        # when corrupted images are present in the dataset directories.
+        valid_files = []
+        for path in self.files:
+            try:
+                with Image.open(path) as img:
+                    img.verify()
+                valid_files.append(path)
+            except Exception:
+                # Ignore unreadable files
+                continue
+
+        self.files = valid_files
+
+        if not self.files:
+            raise RuntimeError(
+                f"No valid image files found for mode '{mode}'."
+            )
+
+        # Limit the number of training images to reduce resource usage. Any
+        # corrupted images have already been filtered out above.
+        if mode == "train" and getattr(c, "train_limit", None):
+            self.files = self.files[: c.train_limit]
+
+        if not self.files:
+            raise FileNotFoundError(
+                f"No image files found for mode '{mode}' in "
+                f"{'TRAIN_PATH' if mode == 'train' else 'VAL_PATH'}"
+            )
+
+    def __getitem__(self, index):
+        """Return the transformed image at ``index``.
+
+        The original implementation used recursion to skip files that could not
+        be opened. When the end of ``self.files`` was reached, this caused an
+        infinite recursion leading to ``RecursionError``. The new logic iterates
+        forward until a valid image is found and raises ``IndexError`` if none is
+        available.
+        """
+
+        while index < len(self.files):
+            path = self.files[index]
+            try:
+                image = Image.open(path)
+                image = to_rgb(image)
+                return self.transform(image)
+            except Exception:
+                index += 1
+
+        raise RuntimeError(
+            f"No valid image found starting from index {index}. Check dataset "
+            f"files for corruption."
+        )
+
+    def __len__(self):
+        if self.mode == "shuffle":
+            return max(len(self.files_cover), len(self.files_secret))
+
+        else:
+            return len(self.files)
+
+
+transform = T.Compose(
+    [
+        T.RandomHorizontalFlip(),
+        T.RandomVerticalFlip(),
+        T.RandomCrop(c.cropsize),
+        T.ToTensor(),
+    ]
+)
+
+transform_val = T.Compose(
+    [
+        T.CenterCrop(c.cropsize_val),
+        T.ToTensor(),
+    ]
+)
+
+
+# Training data loader
+trainloader = DataLoader(
+    Hinet_Dataset(transforms_=transform, mode="train"),
+    batch_size=c.batch_size,
+    shuffle=True,
+    pin_memory=True,
+    num_workers=8,
+    drop_last=True,
+)
+# Test data loader
+testloader = DataLoader(
+    Hinet_Dataset(transforms_=transform_val, mode="val"),
+    batch_size=c.batchsize_val,
+    shuffle=False,
+    pin_memory=True,
+    num_workers=1,
+    drop_last=True,
+)