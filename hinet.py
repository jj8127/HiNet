<<<<<<< HEAD
import torch.nn as nn
import torch.ao.quantization as tq
from invblock import INV_block
=======
import torch.nn as nn
import torch.ao.quantization as tq
from invblock import INV_block
>>>>>>> efd7beb1


class Hinet(nn.Module):

    def __init__(self):
        super(Hinet, self).__init__()

        # stubs for QAT/quantized inference
        self.quant = tq.QuantStub()

        # stubs for QAT/quantized inference
        self.quant = tq.QuantStub()

        # stubs for QAT/quantized inference
        self.quant = tq.QuantStub()

        # stubs for QAT/quantized inference
        self.quant = tq.QuantStub()

        # stubs for QAT/quantized inference
        self.quant = tq.QuantStub()

        # stubs for QAT/quantized inference
        self.quant = tq.QuantStub()

        self.inv1 = INV_block()
        self.inv2 = INV_block()
        self.inv3 = INV_block()
        self.inv4 = INV_block()
        self.inv5 = INV_block()
        self.inv6 = INV_block()
        self.inv7 = INV_block()
        self.inv8 = INV_block()

        self.inv9 = INV_block()
        self.inv10 = INV_block()
        self.inv11 = INV_block()
        self.inv12 = INV_block()
        self.inv13 = INV_block()
        self.inv14 = INV_block()
<<<<<<< HEAD
        self.inv15 = INV_block()
        self.inv16 = INV_block()

        self.dequant = tq.DeQuantStub()
=======
        self.inv15 = INV_block()
        self.inv16 = INV_block()

        self.dequant = tq.DeQuantStub()

    def forward(self, x, rev=False):
        x = self.quant(x)
>>>>>>> efd7beb1

    def forward(self, x, rev=False):
        x = self.quant(x)

        if not rev:
            out = self.inv1(x)
            out = self.inv2(out)
            out = self.inv3(out)
            out = self.inv4(out)
            out = self.inv5(out)
            out = self.inv6(out)
            out = self.inv7(out)
            out = self.inv8(out)

            out = self.inv9(out)
            out = self.inv10(out)
            out = self.inv11(out)
            out = self.inv12(out)
            out = self.inv13(out)
            out = self.inv14(out)
            out = self.inv15(out)
            out = self.inv16(out)

        else:
            out = self.inv16(x, rev=True)
            out = self.inv15(out, rev=True)
            out = self.inv14(out, rev=True)
            out = self.inv13(out, rev=True)
            out = self.inv12(out, rev=True)
            out = self.inv11(out, rev=True)
            out = self.inv10(out, rev=True)
            out = self.inv9(out, rev=True)

            out = self.inv8(out, rev=True)
            out = self.inv7(out, rev=True)
            out = self.inv6(out, rev=True)
            out = self.inv5(out, rev=True)
            out = self.inv4(out, rev=True)
            out = self.inv3(out, rev=True)
            out = self.inv2(out, rev=True)
<<<<<<< HEAD
            out = self.inv1(out, rev=True)

        out = self.dequant(out)
        return out
=======
            out = self.inv1(out, rev=True)

        out = self.dequant(out)
        return out
>>>>>>> efd7beb1


<|MERGE_RESOLUTION|>--- conflicted
+++ resolved
@@ -1,116 +1,94 @@
-<<<<<<< HEAD
-import torch.nn as nn
-import torch.ao.quantization as tq
-from invblock import INV_block
-=======
-import torch.nn as nn
-import torch.ao.quantization as tq
-from invblock import INV_block
->>>>>>> efd7beb1
-
-
-class Hinet(nn.Module):
-
-    def __init__(self):
-        super(Hinet, self).__init__()
-
-        # stubs for QAT/quantized inference
-        self.quant = tq.QuantStub()
-
-        # stubs for QAT/quantized inference
-        self.quant = tq.QuantStub()
-
-        # stubs for QAT/quantized inference
-        self.quant = tq.QuantStub()
-
-        # stubs for QAT/quantized inference
-        self.quant = tq.QuantStub()
-
-        # stubs for QAT/quantized inference
-        self.quant = tq.QuantStub()
-
-        # stubs for QAT/quantized inference
-        self.quant = tq.QuantStub()
-
-        self.inv1 = INV_block()
-        self.inv2 = INV_block()
-        self.inv3 = INV_block()
-        self.inv4 = INV_block()
-        self.inv5 = INV_block()
-        self.inv6 = INV_block()
-        self.inv7 = INV_block()
-        self.inv8 = INV_block()
-
-        self.inv9 = INV_block()
-        self.inv10 = INV_block()
-        self.inv11 = INV_block()
-        self.inv12 = INV_block()
-        self.inv13 = INV_block()
-        self.inv14 = INV_block()
-<<<<<<< HEAD
-        self.inv15 = INV_block()
-        self.inv16 = INV_block()
-
-        self.dequant = tq.DeQuantStub()
-=======
-        self.inv15 = INV_block()
-        self.inv16 = INV_block()
-
-        self.dequant = tq.DeQuantStub()
-
-    def forward(self, x, rev=False):
-        x = self.quant(x)
->>>>>>> efd7beb1
-
-    def forward(self, x, rev=False):
-        x = self.quant(x)
-
-        if not rev:
-            out = self.inv1(x)
-            out = self.inv2(out)
-            out = self.inv3(out)
-            out = self.inv4(out)
-            out = self.inv5(out)
-            out = self.inv6(out)
-            out = self.inv7(out)
-            out = self.inv8(out)
-
-            out = self.inv9(out)
-            out = self.inv10(out)
-            out = self.inv11(out)
-            out = self.inv12(out)
-            out = self.inv13(out)
-            out = self.inv14(out)
-            out = self.inv15(out)
-            out = self.inv16(out)
-
-        else:
-            out = self.inv16(x, rev=True)
-            out = self.inv15(out, rev=True)
-            out = self.inv14(out, rev=True)
-            out = self.inv13(out, rev=True)
-            out = self.inv12(out, rev=True)
-            out = self.inv11(out, rev=True)
-            out = self.inv10(out, rev=True)
-            out = self.inv9(out, rev=True)
-
-            out = self.inv8(out, rev=True)
-            out = self.inv7(out, rev=True)
-            out = self.inv6(out, rev=True)
-            out = self.inv5(out, rev=True)
-            out = self.inv4(out, rev=True)
-            out = self.inv3(out, rev=True)
-            out = self.inv2(out, rev=True)
-<<<<<<< HEAD
-            out = self.inv1(out, rev=True)
-
-        out = self.dequant(out)
-        return out
-=======
-            out = self.inv1(out, rev=True)
-
-        out = self.dequant(out)
-        return out
->>>>>>> efd7beb1
-
-
+import torch.nn as nn
+import torch.ao.quantization as tq
+from invblock import INV_block
+
+
+class Hinet(nn.Module):
+
+    def __init__(self):
+        super(Hinet, self).__init__()
+
+        # stubs for QAT/quantized inference
+        self.quant = tq.QuantStub()
+
+        # stubs for QAT/quantized inference
+        self.quant = tq.QuantStub()
+
+        # stubs for QAT/quantized inference
+        self.quant = tq.QuantStub()
+
+        # stubs for QAT/quantized inference
+        self.quant = tq.QuantStub()
+
+        # stubs for QAT/quantized inference
+        self.quant = tq.QuantStub()
+
+        # stubs for QAT/quantized inference
+        self.quant = tq.QuantStub()
+
+        self.inv1 = INV_block()
+        self.inv2 = INV_block()
+        self.inv3 = INV_block()
+        self.inv4 = INV_block()
+        self.inv5 = INV_block()
+        self.inv6 = INV_block()
+        self.inv7 = INV_block()
+        self.inv8 = INV_block()
+
+        self.inv9 = INV_block()
+        self.inv10 = INV_block()
+        self.inv11 = INV_block()
+        self.inv12 = INV_block()
+        self.inv13 = INV_block()
+        self.inv14 = INV_block()
+        self.inv15 = INV_block()
+        self.inv16 = INV_block()
+
+        self.dequant = tq.DeQuantStub()
+
+
+    def forward(self, x, rev=False):
+        x = self.quant(x)
+
+        if not rev:
+            out = self.inv1(x)
+            out = self.inv2(out)
+            out = self.inv3(out)
+            out = self.inv4(out)
+            out = self.inv5(out)
+            out = self.inv6(out)
+            out = self.inv7(out)
+            out = self.inv8(out)
+
+            out = self.inv9(out)
+            out = self.inv10(out)
+            out = self.inv11(out)
+            out = self.inv12(out)
+            out = self.inv13(out)
+            out = self.inv14(out)
+            out = self.inv15(out)
+            out = self.inv16(out)
+
+        else:
+            out = self.inv16(x, rev=True)
+            out = self.inv15(out, rev=True)
+            out = self.inv14(out, rev=True)
+            out = self.inv13(out, rev=True)
+            out = self.inv12(out, rev=True)
+            out = self.inv11(out, rev=True)
+            out = self.inv10(out, rev=True)
+            out = self.inv9(out, rev=True)
+
+            out = self.inv8(out, rev=True)
+            out = self.inv7(out, rev=True)
+            out = self.inv6(out, rev=True)
+            out = self.inv5(out, rev=True)
+            out = self.inv4(out, rev=True)
+            out = self.inv3(out, rev=True)
+            out = self.inv2(out, rev=True)
+            out = self.inv1(out, rev=True)
+
+        out = self.dequant(out)
+        return out
+
+